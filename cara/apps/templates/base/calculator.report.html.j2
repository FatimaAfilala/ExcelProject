--- conflicted
+++ resolved
@@ -268,13 +268,9 @@
 							{% else %}
 							No </p></li>
 							{% endif %}
-<<<<<<< HEAD
 							<li><p class="data_text">UV Filtration: Yes - scenario {{ '1 & 4' if form.uv_device!="None" else '4' }} / No - scenario {{ '2 & 3' if form.uv_device!="None" else '1, 2 & 3' }} </li>
 							{% if form.uv_device!="None" %}
-=======
-							<li><p class="data_text">UV Filtration: {{ 'Yes' if form.hepa_option else 'No' }}</li>
-							{% if form.hepa_option %}
->>>>>>> cf89faa4
+
 							<ul>
 								<li><p class="data_text">Device (scenario 1) : {{ form.uv_device }}</p></li>
 								{% if form.uv_device=="BR500"%}
